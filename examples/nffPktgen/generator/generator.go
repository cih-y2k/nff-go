// Copyright 2018 Intel Corporation.
// Use of this source code is governed by a BSD-style
// license that can be found in the LICENSE file.

package generator

import (
	"bytes"
	"encoding/binary"
	"fmt"
	"math"
	"math/rand"
	"os"
	"sync/atomic"
	"unsafe"

	"github.com/intel-go/nff-go/common"
	"github.com/intel-go/nff-go/flow"
	"github.com/intel-go/nff-go/packet"
)

var gen generator

type generator struct {
	count uint64
}

// GetGenerator returns generator struct pointer
// generator is single and created only once
func GetGenerator() *generator {
	return &gen
}

// GetGeneratedNumber returns a number of packets generated
func (g *generator) GetGeneratedNumber() uint64 {
	return atomic.LoadUint64(&(g.count))
}

// ReadConfig function reads and parses config file.
func ReadConfig(fileName string) ([]*MixConfig, error) {
	f, err := os.Open(fileName)
	if err != nil {
		return nil, fmt.Errorf("opening file failed with: %v ", err)
	}
	cfg, err := ParseConfig(f)
	if err != nil {
		return nil, fmt.Errorf("parsing config failed with: %v", err)
	}
	return cfg, nil
}

func addAddr(a *[]byte, b []byte) {
	var offset int
	aLen := len(*a)
	bLen := len(b)
	if aLen < bLen {
		add := make([]byte, bLen-aLen)
		*a = append(add, *a...)
	} else {
		offset = aLen - bLen
	}
	var next byte
	for i := bLen - 1; i >= 0; i-- {
		add := (*a)[i+offset] + b[i] + next
		if add > 255 {
			next = 1
			(*a)[i+offset] = byte(255) - add
		} else {
			(*a)[i+offset] = add
			next = 0
		}
	}
}

func getNextAddr(addr *AddrRange) []uint8 {
	addAddr(&(addr.Current), addr.Incr)
	// if current < min or current > max, copy min to current
	if bytes.Compare(addr.Current, addr.Min) < 0 || bytes.Compare(addr.Current, addr.Max) > 0 {
		copy(addr.Current, addr.Min)
	}
	return addr.Current
}

func copyAddr(destination []uint8, source []uint8, size int) {
	if size < len(source) {
		copy(destination[:], source[len(source)-size:])
	} else {
		copy(destination[size-len(source):], source[:])
	}
}

func getNextPort(port *PortRange) (nextPort uint16) {
	if port.Current < port.Min || port.Current > port.Max {
		port.Current = port.Min
	}
	nextPort = port.Current
	port.Current += port.Incr
	return nextPort
}

func getNextSeqNumber(seq *Sequence, rnd *rand.Rand) (nextSeqNum uint32) {
	nextSeqNum = seq.Next
	if seq.Type == RANDOM {
		seq.Next = rnd.Uint32()
	} else if seq.Type == INCREASING {
		seq.Next++
	}
	return nextSeqNum
}

type dataCopier func(unsafe.Pointer, uint, *rand.Rand, unsafe.Pointer)

func copyRaw(configuration unsafe.Pointer, size uint, rnd *rand.Rand, copyTo unsafe.Pointer) {
	data := (*Raw)(configuration)
	copy((*[1 << 30]uint8)(copyTo)[0:size], ([]uint8(data.Data)))
}

func copyRand(configuration unsafe.Pointer, size uint, rnd *rand.Rand, copyTo unsafe.Pointer) {
	packetData := (*[1 << 30]byte)(copyTo)[0:size]
	for i := range packetData {
		packetData[i] = byte(rnd.Int())
	}
}

func getDataSizeType(configuration unsafe.Pointer, dtype DataType, rnd *rand.Rand) (uint, unsafe.Pointer, dataCopier) {
	switch dtype {
	case RAWDATA:
		data := (*Raw)(configuration)
		return uint(len(data.Data)), configuration, copyRaw
	case RANDDATA:
		data := (*RandBytes)(configuration)
		maxZise := data.Size + data.Deviation
		minSize := data.Size - data.Deviation
		randSize := uint(rnd.Float64()*float64(maxZise-minSize) + float64(minSize))
		return randSize, configuration, copyRand
	case PDISTDATA:
		data := (*[]PDistEntry)(configuration)
		prob := 0.0
		rndN := math.Abs(rnd.Float64())
		maxProb := PDistEntry{Probability: 0}
		for _, item := range *data {
			prob += item.Probability
			if rndN <= prob {
				return getDataSizeType(item.Data, item.DType, rnd)
			}
			if item.Probability > maxProb.Probability {
				maxProb = item
			}
		}
		if prob <= 0 || prob > 1 {
			panic(fmt.Sprintf("sum of pdist probabilities is invalid, %f", prob))
		}
		// get the variant with max prob
		// if something went wrong and rand did not match any prob
		// may happen if sum of prob was not 1
		return getDataSizeType(maxProb.Data, maxProb.DType, rnd)
	}
	panic(fmt.Sprintf("unknown data type"))
}

func getGenerator(configuration *PacketConfig) (func(*packet.Packet, *PacketConfig, *rand.Rand), error) {
	switch configuration.DType {
	case ETHERHDR:
		l2 := (*EtherConfig)(configuration.Data)
		switch l2.DType {
		case IPHDR:
			l3 := (*IPConfig)(l2.Data)
			switch l3.DType {
			case TCPHDR:
				return generateTCPIP, nil
			case UDPHDR:
				return generateUDPIP, nil
			case ICMPHDR:
				return generateICMPIP, nil
			case RAWDATA, RANDDATA, PDISTDATA:
				return generateIP, nil
			default:
				return nil, fmt.Errorf("unknown packet l4 configuration")
			}
		case ARPHDR:
			return generateARP, nil
		case RAWDATA, RANDDATA, PDISTDATA:
			return generateEther, nil
		default:
			return nil, fmt.Errorf("unknown packet l3 configuration")
		}
	default:
		return nil, fmt.Errorf("unknown packet l2 configuration")
	}
}

// one unit for each mix
type generatorTableUnit struct {
	have, need    uint32
	generatorFunc func(*packet.Packet, *PacketConfig, *rand.Rand)
	config        *PacketConfig
}

func (gtu *generatorTableUnit) String() string {
	return fmt.Sprintf("need: %d, config: %v\n", gtu.need, gtu.config)
}

type genParameters struct {
	table  []generatorTableUnit
	next   uint32
	length uint32
	rnd    *rand.Rand
}

func (gp genParameters) Copy() interface{} {
	ret := new(genParameters)
	ret.table = make([]generatorTableUnit, len(gp.table))
	copy(ret.table, gp.table)
	ret.length = gp.length
	ret.rnd = rand.New(rand.NewSource(13))
	return ret
}

func (gp genParameters) Delete() {
}

// GetContext gets generator context according to config
func GetContext(mixConfig []*MixConfig) (*genParameters, error) {
	var t []generatorTableUnit
	for _, packetConfig := range mixConfig {
		genFunc, err := getGenerator(packetConfig.Config)
		if err != nil {
			return nil, err
		}
		tu := generatorTableUnit{have: 0, need: packetConfig.Quantity, generatorFunc: genFunc, config: packetConfig.Config}
		t = append(t, tu)
	}
	ret := new(genParameters)
	ret.table = t
	ret.length = uint32(len(t))
	ret.rnd = rand.New(rand.NewSource(13))
	return ret, nil
}

// Generate is a main generatior func
func Generate(pkt *packet.Packet, context flow.UserContext) {
	genP := context.(*genParameters)
	if genP.length > 1 {
		if genP.table[genP.next].have == genP.table[genP.next].need {
			genP.table[genP.next].have = 0
			if genP.next+1 < genP.length {
				genP.next++
			} else {
				genP.next = 0
			}
		}
	}
	genP.table[genP.next].generatorFunc(pkt, genP.table[genP.next].config, genP.rnd)
	atomic.AddUint64(&(gen.count), 1)
	genP.table[genP.next].have++
}

func generateEther(pkt *packet.Packet, config *PacketConfig, rnd *rand.Rand) {
	if pkt == nil {
		panic("Failed to create new packet")
	}
	l2 := (*EtherConfig)(config.Data)
	size, dataConfig, copyDataFunc := getDataSizeType(l2.Data, l2.DType, rnd)

	if !packet.InitEmptyPacket(pkt, size) {
		panic(fmt.Sprintf("InitEmptyPacket failed"))
	}
	copyDataFunc(dataConfig, size, rnd, pkt.Data)
	fillEtherHdr(pkt, l2)
}

func generateIP(pkt *packet.Packet, config *PacketConfig, rnd *rand.Rand) {
	if pkt == nil {
		panic("Failed to create new packet")
	}
	l2 := (*EtherConfig)(config.Data)
	l3 := (*IPConfig)(l2.Data)
	size, dataConfig, copyDataFunc := getDataSizeType(l3.Data, l3.DType, rnd)
	if l3.Version == 4 {
		if !packet.InitEmptyIPv4Packet(pkt, size) {
			panic(fmt.Sprintf("InitEmptyIPv4Packet returned false"))
		}
	} else if l3.Version == 6 {
		if !packet.InitEmptyIPv6Packet(pkt, size) {
			panic(fmt.Sprintf("InitEmptyIPv6Packet returned false"))
		}
	} else {
		panic(fmt.Sprintf("fillPacketl3 failed, unknovn version %d", l3.Version))
	}
	copyDataFunc(dataConfig, size, rnd, pkt.Data)
	fillEtherHdr(pkt, l2)
	fillIPHdr(pkt, l3)
	if l3.Version == 4 {
		pktIP := (*packet.IPv4Hdr)(pkt.L3)
		pktIP.HdrChecksum = packet.SwapBytesUint16(packet.CalculateIPv4Checksum(pktIP))
	}
}

func To4(addr []byte) []byte {
	if len(addr) > common.IPv4AddrLen {
		return addr[len(addr)-common.IPv4AddrLen:]
	}
	return addr
}

func generateARP(pkt *packet.Packet, config *PacketConfig, rnd *rand.Rand) {
	if pkt == nil {
		panic("Failed to create new packet")
	}
	l2 := (*EtherConfig)(config.Data)
	l3 := (*ARPConfig)(l2.Data)
	var SHA, THA [common.EtherAddrLen]uint8
	copyAddr(SHA[:], getNextAddr(&(l3.SHA)), common.EtherAddrLen)
	SPA := binary.LittleEndian.Uint32(To4(getNextAddr(&(l3.SPA))))
	switch l3.Operation {
	case packet.ARPRequest:
		if l3.Gratuitous {
			if !packet.InitGARPAnnouncementRequestPacket(pkt, SHA, SPA) {
				panic(fmt.Sprintf("InitGARPAnnouncementRequestPacket returned false"))
			}
		} else {
			TPA := binary.LittleEndian.Uint32(To4(getNextAddr(&(l3.TPA))))
			if !packet.InitARPRequestPacket(pkt, SHA, SPA, TPA) {
				panic(fmt.Sprintf("InitARPRequestPacket returned false"))
			}
		}
	case packet.ARPReply:
		if l3.Gratuitous {
			if !packet.InitGARPAnnouncementReplyPacket(pkt, SHA, SPA) {
				panic(fmt.Sprintf("InitGARPAnnouncementReplyPacket returned false"))
			}
		} else {
			copyAddr(THA[:], getNextAddr(&(l3.THA)), common.EtherAddrLen)
			TPA := binary.LittleEndian.Uint32(To4(getNextAddr(&(l3.TPA))))
			if !packet.InitARPReplyPacket(pkt, SHA, THA, SPA, TPA) {
				panic(fmt.Sprintf("InitARPReplyPacket returned false"))
			}
		}
	default:
		panic(fmt.Sprintf("unsupported operation code: %d", l3.Operation))
	}
	copyAddr(pkt.Ether.DAddr[:], getNextAddr(&(l2.DAddr)), common.EtherAddrLen)
	if l2.VLAN != nil {
		if !pkt.AddVLANTag(l2.VLAN.TCI) {
			panic("failed to add vlan tag to arp packet")
		}
	}
}

func generateTCPIP(pkt *packet.Packet, config *PacketConfig, rnd *rand.Rand) {
	if pkt == nil {
		panic("Failed to create new packet")
	}
	l2 := (*EtherConfig)(config.Data)
	l3 := (*IPConfig)(l2.Data)
	l4 := (*TCPConfig)(l3.Data)
	size, dataConfig, copyDataFunc := getDataSizeType(l4.Data, l4.DType, rnd)
	if l3.Version == 4 {
		if !packet.InitEmptyIPv4TCPPacket(pkt, size) {
			panic(fmt.Sprintf("InitEmptyIPv4TCPPacket returned false"))
		}
	} else if l3.Version == 6 {
		if !packet.InitEmptyIPv6TCPPacket(pkt, size) {
			panic(fmt.Sprintf("InitEmptyIPv6TCPPacket returned false"))
		}
	} else {
		panic(fmt.Sprintf("fill packet l4 failed, unknovn version %d", l3.Version))
	}
	copyDataFunc(dataConfig, size, rnd, pkt.Data)
	fillEtherHdr(pkt, l2)
	fillIPHdr(pkt, l3)
	fillTCPHdr(pkt, l4, rnd)
	pktTCP := (*packet.TCPHdr)(pkt.L4)
	if l3.Version == 4 {
		pktIP := (*packet.IPv4Hdr)(pkt.L3)
		pktIP.HdrChecksum = packet.SwapBytesUint16(packet.CalculateIPv4Checksum(pktIP))
		pktTCP.Cksum = packet.SwapBytesUint16(packet.CalculateIPv4TCPChecksum(pktIP, pktTCP, pkt.Data))
	} else if l3.Version == 6 {
		pktIP := (*packet.IPv6Hdr)(pkt.L3)
		pktTCP.Cksum = packet.SwapBytesUint16(packet.CalculateIPv6TCPChecksum(pktIP, pktTCP, pkt.Data))
	}
}

func generateUDPIP(pkt *packet.Packet, config *PacketConfig, rnd *rand.Rand) {
	if pkt == nil {
		panic("Failed to create new packet")
	}
	l2 := (*EtherConfig)(config.Data)
	l3 := (*IPConfig)(l2.Data)
	l4 := (*UDPConfig)(l3.Data)
	size, dataConfig, copyDataFunc := getDataSizeType(l4.Data, l4.DType, rnd)
	if l3.Version == 4 {
		if !packet.InitEmptyIPv4UDPPacket(pkt, size) {
			panic(fmt.Sprintf("InitEmptyIPv4UDPPacket returned false"))
		}
	} else if l3.Version == 6 {
		if !packet.InitEmptyIPv6UDPPacket(pkt, size) {
			panic(fmt.Sprintf("InitEmptyIPv6UDPPacket returned false"))
		}
	} else {
		panic(fmt.Sprintf("fill packet l4 failed, unknovn version %d", l3.Version))
	}
	copyDataFunc(dataConfig, size, rnd, pkt.Data)
	fillEtherHdr(pkt, l2)
	fillIPHdr(pkt, l3)
	fillUDPHdr(pkt, l4)
	pktUDP := (*packet.UDPHdr)(pkt.L4)
	if l3.Version == 4 {
		pktIP := (*packet.IPv4Hdr)(pkt.L3)
		pktIP.HdrChecksum = packet.SwapBytesUint16(packet.CalculateIPv4Checksum(pktIP))
		pktUDP.DgramCksum = packet.SwapBytesUint16(packet.CalculateIPv4UDPChecksum(pktIP, pktUDP, pkt.Data))
	} else if l3.Version == 6 {
		pktIP := (*packet.IPv6Hdr)(pkt.L3)
		pktUDP.DgramCksum = packet.SwapBytesUint16(packet.CalculateIPv6UDPChecksum(pktIP, pktUDP, pkt.Data))
	}
}

func generateICMPIP(pkt *packet.Packet, config *PacketConfig, rnd *rand.Rand) {
	if pkt == nil {
		panic("Failed to create new packet")
	}
	l2 := (*EtherConfig)(config.Data)
	l3 := (*IPConfig)(l2.Data)
	l4 := (*ICMPConfig)(l3.Data)
	size, dataConfig, copyDataFunc := getDataSizeType(l4.Data, l4.DType, rnd)
	if l3.Version == 4 {
		if !packet.InitEmptyIPv4ICMPPacket(pkt, size) {
			panic(fmt.Sprintf("InitEmptyIPv4ICMPPacket returned false"))
		}
	} else if l3.Version == 6 {
		if !packet.InitEmptyIPv6ICMPPacket(pkt, size) {
			panic(fmt.Sprintf("InitEmptyIPv6ICMPPacket returned false"))
		}
	} else {
		panic(fmt.Sprintf("fill packet l4 failed, unknovn version %d", l3.Version))
	}
	copyDataFunc(dataConfig, size, rnd, pkt.Data)
	fillEtherHdr(pkt, l2)
	fillIPHdr(pkt, l3)
	fillICMPHdr(pkt, l4, rnd)
	pktICMP := (*packet.ICMPHdr)(pkt.L4)
	if l3.Version == 4 {
		pktIP := (*packet.IPv4Hdr)(pkt.L3)
		pktIP.HdrChecksum = packet.SwapBytesUint16(packet.CalculateIPv4Checksum(pktIP))
		pktICMP.Cksum = packet.SwapBytesUint16(packet.CalculateIPv4ICMPChecksum(pktIP, pktICMP, pkt.Data))
	} else if l3.Version == 6 {
		pktIP := (*packet.IPv6Hdr)(pkt.L3)
<<<<<<< HEAD
		pktICMP.Cksum = packet.SwapBytesUint16(packet.CalculateIPv6ICMPChecksum(pktIP, pkt.Data))
=======
		pktICMP.Cksum = packet.SwapBytesUint16(packet.CalculateIPv6ICMPChecksum(pktIP, pktICMP))
>>>>>>> 1e38919e
	}
}

func fillTCPHdr(pkt *packet.Packet, l4 *TCPConfig, rnd *rand.Rand) {
	emptyPacketTCP := (*packet.TCPHdr)(pkt.L4)
	emptyPacketTCP.SrcPort = packet.SwapBytesUint16(getNextPort(&(l4.SPort)))
	emptyPacketTCP.DstPort = packet.SwapBytesUint16(getNextPort(&(l4.DPort)))
	emptyPacketTCP.SentSeq = packet.SwapBytesUint32(getNextSeqNumber((&l4.Seq), rnd))
	emptyPacketTCP.TCPFlags = l4.Flags
}

func fillUDPHdr(pkt *packet.Packet, l4 *UDPConfig) {
	emptyPacketUDP := (*packet.UDPHdr)(pkt.L4)
	emptyPacketUDP.SrcPort = packet.SwapBytesUint16(getNextPort(&(l4.SPort)))
	emptyPacketUDP.DstPort = packet.SwapBytesUint16(getNextPort(&(l4.DPort)))
}

func fillICMPHdr(pkt *packet.Packet, l4 *ICMPConfig, rnd *rand.Rand) {
	emptyPacketICMP := (*packet.ICMPHdr)(pkt.L4)
	emptyPacketICMP.Type = l4.Type
	emptyPacketICMP.Code = l4.Code
	emptyPacketICMP.Identifier = l4.Identifier
	emptyPacketICMP.SeqNum = packet.SwapBytesUint16(uint16(getNextSeqNumber(&(l4.Seq), rnd)))
}

func fillIPHdr(pkt *packet.Packet, l3 *IPConfig) {
	if l3.Version == 4 {
		pktIP := (*packet.IPv4Hdr)(pkt.L3)
		pktIP.SrcAddr = binary.LittleEndian.Uint32(To4(getNextAddr(&(l3.SAddr))))
		pktIP.DstAddr = binary.LittleEndian.Uint32(To4(getNextAddr(&(l3.DAddr))))
		return
	}
	pktIP := (*packet.IPv6Hdr)(pkt.L3)
	copyAddr(pktIP.SrcAddr[:], getNextAddr(&(l3.SAddr)), common.IPv6AddrLen)
	copyAddr(pktIP.DstAddr[:], getNextAddr(&(l3.DAddr)), common.IPv6AddrLen)
}

func fillEtherHdr(pkt *packet.Packet, l2 *EtherConfig) {
	if l2.VLAN != nil {
		addVLAN(pkt, l2.VLAN.TCI)
	}
	copyAddr(pkt.Ether.DAddr[:], getNextAddr(&(l2.DAddr)), common.EtherAddrLen)
	copyAddr(pkt.Ether.SAddr[:], getNextAddr(&(l2.SAddr)), common.EtherAddrLen)
}

// faster version of packet.AddVLANTag, can be used only
// when ether src and dst are not set, but ether type is
// (most InitEmptyPacket functions do so).
func addVLAN(pkt *packet.Packet, tag uint16) {
	if !pkt.EncapsulateHead(0, 4) {
		panic("failed to add vlan tag, EncapsulateHead returned false")
	}
	pkt.Ether.EtherType = packet.SwapBytesUint16(common.VLANNumber)
	vhdr := pkt.GetVLAN()
	if vhdr == nil {
		panic("failed to get vlan, GetVLAN returned nil")
	}
	vhdr.TCI = packet.SwapBytesUint16(tag)
}<|MERGE_RESOLUTION|>--- conflicted
+++ resolved
@@ -445,11 +445,7 @@
 		pktICMP.Cksum = packet.SwapBytesUint16(packet.CalculateIPv4ICMPChecksum(pktIP, pktICMP, pkt.Data))
 	} else if l3.Version == 6 {
 		pktIP := (*packet.IPv6Hdr)(pkt.L3)
-<<<<<<< HEAD
-		pktICMP.Cksum = packet.SwapBytesUint16(packet.CalculateIPv6ICMPChecksum(pktIP, pkt.Data))
-=======
 		pktICMP.Cksum = packet.SwapBytesUint16(packet.CalculateIPv6ICMPChecksum(pktIP, pktICMP))
->>>>>>> 1e38919e
 	}
 }
 
